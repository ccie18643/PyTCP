#!/usr/bin/env python3


############################################################################
#                                                                          #
#  PyTCP - Python TCP/IP stack                                             #
#  Copyright (C) 2020-2021  Sebastian Majewski                             #
#                                                                          #
#  This program is free software: you can redistribute it and/or modify    #
#  it under the terms of the GNU General Public License as published by    #
#  the Free Software Foundation, either version 3 of the License, or       #
#  (at your option) any later version.                                     #
#                                                                          #
#  This program is distributed in the hope that it will be useful,         #
#  but WITHOUT ANY WARRANTY; without even the implied warranty of          #
#  MERCHANTABILITY or FITNESS FOR A PARTICULAR PURPOSE.  See the           #
#  GNU General Public License for more details.                            #
#                                                                          #
#  You should have received a copy of the GNU General Public License       #
#  along with this program.  If not, see <https://www.gnu.org/licenses/>.  #
#                                                                          #
#  Author's email: ccie18643@gmail.com                                     #
#  Github repository: https://github.com/ccie18643/PyTCP                   #
#                                                                          #
############################################################################


#
# tests/test_misc_ph.py - unit tests for PacketHandler class
#


from unittest import TestCase

from mock import Mock, patch

from arp.cache import ArpCache
from lib.ip4_address import Ip4Address, Ip4Host
from lib.ip6_address import Ip6Address, Ip6Host
from lib.mac_address import MacAddress
from misc.packet import PacketRx
from misc.ph import PacketHandler
from misc.tx_ring import TxRing


class TestPacketHandler(TestCase):
    def setUp(self):
        super().setUp()
        self.packet_handler = PacketHandler(None)
        self.packet_handler.ip4_host = [Ip4Host("192.168.9.7/24")]
        self.packet_handler.ip6_host = [Ip6Host("2603:9000:e307:9f09:0:ff:fe77:7777/64")]
        self.packet_handler.arp_cache = Mock(ArpCache)
        self.packet_handler.tx_ring = Mock(TxRing)
        self.packet_handler.arp_cache.find_entry.return_value = MacAddress("52:54:00:df:85:37")
        self.packet_handler.tx_ring.enqueue = lambda _: _.assemble(self.frame_tx)
        self.frame_tx = memoryview(bytearray(2048))

    @patch("misc.ph.log", return_value=None)
    def test__parse_stack_ip6_address_candidate(self, _):
        sample = [
            ("FE80::7/64", None),  # valid link loal address [pass]
            ("FE80::77/64", None),  # valid link local address [pass]
            ("FE80::7777/64", None),  # valid link local address [pass]
            ("FE80::7777/64", None),  # valid duplicated address [fail]
            ("FE80::9999/64", "FE80::1"),  # valid link local address with default gateway [fail]
            ("2007::1111/64", "DUPA"),  # valid global address with malformed gateway [fail]
            ("ZHOPA", None),  # malformed address [fail]
            ("2099::99/64", "2222::99"),  # valid global address with out of subnet gateway [fail]
            ("2007::7/64", "FE80::1"),  # valid global address with valid link local gateway [pass]
            ("2009::9/64", "2009::1"),  # valid global address with valid global gateway [pass]
            ("2015::15/64", None),  # valid global address with no gateway [pass]
        ]
        expected = [
            Ip6Host("fe80::7/64"),
            Ip6Host("fe80::77/64"),
            Ip6Host("fe80::7777/64"),
            Ip6Host("2007::7/64"),
            Ip6Host("2009::9/64"),
            Ip6Host("2015::15/64"),
        ]
        result = self.packet_handler._parse_stack_ip6_host_candidate(sample)
        self.assertEqual(result, expected)
        expected = [None, None, None, Ip6Address("fe80::1"), Ip6Address("2009::1"), None]
        result = [ip6_address.gateway for ip6_address in result]
        self.assertEqual(result, expected)

    @patch("misc.ph.log", return_value=None)
    def test__parse_stack_ip4_host_candidate(self, _):
        sample = [
            ("192.168.9.7/24", "192.168.9.1"),  # valid address and valid gateway [pass]
            ("192.168.9.77/24", "192.168.9.1"),  # valid address and valid gateway [pass]
            ("224.0.0.1/24", "192.168.9.1"),  # invalid address [fail]
            ("DUPA", "192.168.9.1"),  # malformed address [fail]
            ("192.168.9.99/24", "DUPA"),  # malformed gateway [fail]
            ("192.168.9.77/24", "192.168.9.1"),  # duplicate address [fail]
            ("192.168.9.170/24", "10.0.0.1"),  # valid address but invalid gateway [fail]
            ("192.168.9.171/24", "192.168.9.0"),  # valid address but test invalid gateway [fail]
            ("192.168.9.172/24", "192.168.9.172"),  # valid address but invalid gateway [fail]
            ("192.168.9.173/24", "192.168.9.255"),  # valid address but invalid gateway [fail]
            ("192.168.9.0/24", "192.168.9.1"),  # invalid address [fail]
            ("192.168.9.255/24", "192.168.9.1"),  # invalid address [fail]
            ("0.0.0.0/0", None),  # invalid address [fail]
            ("192.168.9.102/24", None),  # valid address and no gateway [pass]
            ("172.16.17.7/24", "172.16.17.1"),  # valid address and valid gateway [pass]
            ("10.10.10.7/24", "10.10.10.1"),  # valid address and valid gateway [pass]
        ]
        expected = [
            Ip4Host("192.168.9.7/24"),
            Ip4Host("192.168.9.77/24"),
            Ip4Host("192.168.9.102/24"),
            Ip4Host("172.16.17.7/24"),
            Ip4Host("10.10.10.7/24"),
        ]
        result = self.packet_handler._parse_stack_ip4_host_candidate(sample)
        self.assertEqual(result, expected)
        expected = [Ip4Address("192.168.9.1"), Ip4Address("192.168.9.1"), None, Ip4Address("172.16.17.1"), Ip4Address("10.10.10.1")]
        result = [ip4_host.gateway for ip4_host in result]
        self.assertEqual(result, expected)

    @patch("misc.ph.log", return_value=None)
    @patch("ether.phtx.log", return_value=None)
    @patch("ether.phrx.log", return_value=None)
    @patch("ip4.phtx.log", return_value=None)
    @patch("ip4.phrx.log", return_value=None)
    @patch("icmp4.phrx.log", return_value=None)
    @patch("icmp4.phtx.log", return_value=None)
<<<<<<< HEAD
    def test_packet_handler_integration_ping4(self, *_):
=======
    def test_integration_ping4(self, *_):
>>>>>>> d91a0525
        with open("tests/ping4.frame_rx", "rb") as _:
            frame_rx = _.read()
        with open("tests/ping4.frame_tx", "rb") as _:
            frame_tx = _.read()
        self.packet_handler._phrx_ether(PacketRx(frame_rx))
        self.assertEqual(self.frame_tx[: len(frame_tx)], frame_tx)<|MERGE_RESOLUTION|>--- conflicted
+++ resolved
@@ -124,11 +124,7 @@
     @patch("ip4.phrx.log", return_value=None)
     @patch("icmp4.phrx.log", return_value=None)
     @patch("icmp4.phtx.log", return_value=None)
-<<<<<<< HEAD
-    def test_packet_handler_integration_ping4(self, *_):
-=======
     def test_integration_ping4(self, *_):
->>>>>>> d91a0525
         with open("tests/ping4.frame_rx", "rb") as _:
             frame_rx = _.read()
         with open("tests/ping4.frame_tx", "rb") as _:
